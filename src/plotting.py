--- conflicted
+++ resolved
@@ -91,27 +91,4 @@
             y=pivot_df[quadrant]
         ))
         
-<<<<<<< HEAD
-        if not pivot.empty:
-            traces.append(go.Bar(
-                name=quadrant,
-                x=pivot.index,
-                y=pivot[quadrant]
-            ))
-            
     return traces
-=======
-    return traces
-
-
-def get_base_layout(title_text, text_color, plot_bgcolor, paper_bgcolor):
-    """Returns a base layout configuration for plotly figures."""
-    return go.Layout(
-        title=dict(text=title_text, font=dict(color=text_color)),
-        plot_bgcolor=plot_bgcolor,
-        paper_bgcolor=paper_bgcolor,
-        legend=dict(title_font=dict(color=text_color), font=dict(color=text_color)),
-        xaxis=dict(title_font=dict(color=text_color), tickfont=dict(color=text_color)),
-        yaxis=dict(title_font=dict(color=text_color), tickfont=dict(color=text_color))
-    )
->>>>>>> 3352a712
